--- conflicted
+++ resolved
@@ -3,19 +3,18 @@
 from sklearn.utils.estimator_checks import check_estimator
 
 from sklearn_extra.kernel_approximation import Fastfood
-<<<<<<< HEAD
-from sklearn_extra import eigenpro
+from sklearn_extra.kernel_methods import eigenpro
+from sklearn_extra.cluster import KMedoids
 
 
 @pytest.mark.parametrize(
     "Estimator",
-    [Fastfood, eigenpro.EigenProClassifier, eigenpro.EigenProRegressor],
+    [
+        Fastfood,
+        KMedoids,
+        eigenpro.EigenProClassifier,
+        eigenpro.EigenProRegressor,
+    ],
 )
-=======
-from sklearn_extra.cluster import KMedoids
-
-
-@pytest.mark.parametrize("Estimator", [Fastfood, KMedoids])
->>>>>>> fa8d1fe5
 def test_all_estimators(Estimator, request):
     return check_estimator(Estimator)