--- conflicted
+++ resolved
@@ -252,9 +252,8 @@
         n_iter_no_change=20,
     )
     reg.fit(X_rc, y_rc)
-<<<<<<< HEAD
-    assert np.abs(reg.coef_[0] - 1) < 0.2
-    assert np.abs(reg.intercept_[0]) < 0.2
+    assert np.abs(reg.coef_[0] - 1) < 0.3
+    assert np.abs(reg.intercept_[0]) < 0.3
 
 
 @pytest.mark.parametrize("loss", regression_losses)
@@ -280,10 +279,6 @@
     )
     reg.fit(X, y)
     assert np.linalg.norm(reg.coef_ - coef) < 2 * np.sqrt(d)
-=======
-    assert np.abs(reg.coef_[0] - 1) < 0.3
-    assert np.abs(reg.intercept_[0]) < 0.3
->>>>>>> f664751e
 
 
 # Check that weights_ parameter can be used as outlier score.
